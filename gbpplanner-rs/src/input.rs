use bevy::{core_pipeline::core_2d::graph::input, prelude::*};
use leafwing_input_manager::{
    axislike::{MouseMotionAxisType, VirtualAxis},
    prelude::*,
    user_input::InputKind,
};

use crate::{
    camera::{self, CameraMovementMode, MainCamera},
    moveable_object::{
        self, MoveableObject, MoveableObjectMovementState, MoveableObjectVisibilityState,
    },
    movement::{AngularVelocity, Orbit, Velocity},
};

pub struct InputPlugin;

impl Plugin for InputPlugin {
    fn build(&self, app: &mut App) {
        app.add_plugins(InputManagerPlugin::<InputAction>::default())
            .add_systems(
                PostStartup,
                (
                    bind_moveable_object_input,
                    bind_camera_input,
                    // somthing more
                ),
            )
            .add_systems(
                Update,
                (
                    movement_actions,
                    camera_actions,
                    // somthing more
                ),
            );
    }
}

#[derive(Actionlike, PartialEq, Eq, Clone, Copy, Hash, Debug, Reflect)]
pub enum InputAction {
    MoveObject,
    RotateObjectClockwise,
    RotateObjectCounterClockwise,
    Boost,
    Toggle,
    MoveCamera,
    MouseMoveCamera,
    ToggleCameraMovementMode,
    ZoomIn,
    ZoomOut,
}

fn something() -> UserInput {
    UserInput::Single(InputKind::Keyboard(KeyCode::P))
}

// Exhaustively match `InputAction` and define the default binding to the input
impl InputAction {
    fn default_mouse_input(action: InputAction) -> UserInput {
        use InputAction::*;
        match action {
            MoveObject => something(),
            RotateObjectClockwise => something(),
            RotateObjectCounterClockwise => something(),
            Boost => something(),
            Toggle => something(),
            MoveCamera => something(),
            MouseMoveCamera => {
                // UserInput::Single(InputKind::DualAxis(DualAxis::mouse_motion()))
                UserInput::Chord(vec![
                    InputKind::Mouse(MouseButton::Left),
                    InputKind::DualAxis(DualAxis::mouse_motion()),
                ])
            }
            ToggleCameraMovementMode => something(),
            ZoomIn => something(),
            ZoomOut => something(),
        }
    }

    fn default_keyboard_mouse_input(action: InputAction) -> UserInput {
        // Match against the provided action to get the correct default keyboard-mouse input
        match action {
            Self::MoveObject => UserInput::VirtualDPad(VirtualDPad::wasd()),
            Self::RotateObjectClockwise => UserInput::Single(InputKind::Keyboard(KeyCode::E)),
            Self::RotateObjectCounterClockwise => {
                UserInput::Single(InputKind::Keyboard(KeyCode::Q))
            }
            Self::Boost => UserInput::Single(InputKind::Keyboard(KeyCode::ShiftLeft)),
            Self::Toggle => UserInput::Single(InputKind::Keyboard(KeyCode::F)),
            Self::MoveCamera => UserInput::VirtualDPad(VirtualDPad::arrow_keys()),
            Self::MouseMoveCamera => something(),
            Self::ToggleCameraMovementMode => UserInput::Single(InputKind::Keyboard(KeyCode::C)),
            Self::ZoomIn => UserInput::Single(InputKind::MouseWheel(MouseWheelDirection::Down)),
            Self::ZoomOut => UserInput::Single(InputKind::MouseWheel(MouseWheelDirection::Up)),
        }
    }

    fn default_gamepad_input(action: InputAction) -> UserInput {
        // Match against the provided action to get the correct default gamepad input
        match action {
            Self::MoveObject => UserInput::Single(InputKind::DualAxis(DualAxis::left_stick())),
            Self::RotateObjectClockwise => {
                UserInput::Single(InputKind::GamepadButton(GamepadButtonType::RightTrigger))
            }
            Self::RotateObjectCounterClockwise => {
                UserInput::Single(InputKind::GamepadButton(GamepadButtonType::LeftTrigger))
            }
            Self::Boost => {
                UserInput::Single(InputKind::GamepadButton(GamepadButtonType::LeftTrigger2))
            }
            Self::Toggle => UserInput::Single(InputKind::GamepadButton(GamepadButtonType::South)),
            Self::MoveCamera => UserInput::Single(InputKind::DualAxis(DualAxis::right_stick())),
            Self::MouseMoveCamera => something(),
            Self::ToggleCameraMovementMode => {
                UserInput::Single(InputKind::GamepadButton(GamepadButtonType::North))
            }
            Self::ZoomIn => {
                UserInput::Single(InputKind::GamepadButton(GamepadButtonType::DPadDown))
            }
            Self::ZoomOut => UserInput::Single(InputKind::GamepadButton(GamepadButtonType::DPadUp)),
        }
    }
}

fn bind_camera_input(mut commands: Commands, query: Query<(Entity, With<MainCamera>)>) {
    let mut input_map = InputMap::default();

    for action in InputAction::variants() {
        input_map.insert(InputAction::default_mouse_input(action), action);
        input_map.insert(InputAction::default_keyboard_mouse_input(action), action);
        input_map.insert(InputAction::default_gamepad_input(action), action);
    }

    if let Ok((entity, _)) = query.get_single() {
        commands
            .entity(entity)
            .insert(InputManagerBundle::<InputAction> {
                input_map,
                ..default()
            });
    }
}

fn camera_actions(
    state: Res<State<CameraMovementMode>>,
    mut next_state: ResMut<NextState<CameraMovementMode>>,
    mut query: Query<
        (
            &ActionState<InputAction>,
            &mut Velocity,
            &mut AngularVelocity,
        ),
        With<MainCamera>,
    >,
) {
    if let Ok((action_state, mut velocity, mut angular_velocity)) = query.get_single_mut() {
        let mut tmp_velocity = Vec3::ZERO;
        let mut tmp_angular_velocity = Vec3::ZERO;

        let mut tmp_velocity = Vec3::ZERO;
        let mut tmp_angular_velocity = Vec3::ZERO;

        if action_state.pressed(InputAction::MouseMoveCamera) {
            info!("Mouse move camera");
            match state.get() {
                CameraMovementMode::Pan => {
                    let action = action_state
                        .axis_pair(InputAction::MouseMoveCamera)
                        .unwrap()
                        .xy();

                    // velocity.value = Vec3::new(-action.x, 0.0, action.y) * camera::SPEED;
                    // tmp_velocity = Vec3::new(-action.x, 0.0, action.y) * camera::SPEED;
                    tmp_velocity.x = action.x * 0.8; // * camera::SPEED;
                    tmp_velocity.z = action.y * 0.8; // * camera::SPEED;
                                                     // let prev_translation = camera_transform.translation;
                                                     // camera_transform.translation = prev_translation
                                                     //     + camera_transform.right() * action.x
                                                     //     + camera_transform.up() * action.y;
                }
                CameraMovementMode::Orbit => {
                    let action = action_state
                        .axis_pair(InputAction::MouseMoveCamera)
                        .unwrap()
                        .xy();

                    // angular_velocity.value = Vec3::new(-action.x, 0.0, action.y) * camera::SPEED;
                    tmp_angular_velocity.x = -action.x * 0.2; // * camera::ANGULAR_SPEED;
                    tmp_angular_velocity.y = action.y * 0.2; // * camera::ANGULAR_SPEED;
                }
            }
        } else if action_state.pressed(InputAction::MoveCamera) {
            match state.get() {
                CameraMovementMode::Pan => {
                    let action = action_state
                        .clamped_axis_pair(InputAction::MoveCamera)
                        .unwrap()
                        .xy()
                        .normalize_or_zero();

<<<<<<< HEAD
                    // velocity.value = Vec3::new(-action.x, 0.0, action.y) * camera::SPEED;
=======
>>>>>>> bc066494
                    tmp_velocity.x = -action.x * camera::SPEED;
                    tmp_velocity.z = action.y * camera::SPEED;

                    info!(
                        "Moving camera in direction {}",
                        action_state
                            .clamped_axis_pair(InputAction::MoveCamera)
                            .unwrap()
                            .xy()
                    );
                }
                CameraMovementMode::Orbit => {
                    // action represents the direction to move the camera around it's origin
                    let action = action_state
                        .clamped_axis_pair(InputAction::MoveCamera)
                        .unwrap()
                        .xy()
                        .normalize();

<<<<<<< HEAD
                    // angular_velocity.value =
                    //     Vec3::new(action.x, action.y, 0.0) * camera::ANGULAR_SPEED;
                    tmp_angular_velocity.x = action.x * camera::ANGULAR_SPEED;
                    tmp_angular_velocity.y = action.y * camera::ANGULAR_SPEED;

                    // let yaw = Quat::from_axis_angle(Vec3::Y, action.x);
                    // let pitch = Quat::from_axis_angle(camera_transform.right(), -action.y);

                    // camera_transform.rotate_around(camera_orbit.origin, yaw * pitch);
                }
            }
        } else {
            // velocity.value = Vec3::ZERO;
            // angular_velocity.value = Vec3::ZERO;
            tmp_velocity = Vec3::ZERO;
            tmp_angular_velocity = Vec3::ZERO;
=======
                    tmp_angular_velocity.x = action.x * camera::ANGULAR_SPEED;
                    tmp_angular_velocity.y = action.y * camera::ANGULAR_SPEED;
                }
            }
        } else {
            tmp_velocity.x = 0.0;
            tmp_velocity.z = 0.0;
            tmp_angular_velocity.x = 0.0;
            tmp_angular_velocity.y = 0.0;
        }

        if action_state.pressed(InputAction::ZoomIn) {
            info!("Zooming in");
            tmp_velocity.y = -camera::SPEED;
        } else if action_state.pressed(InputAction::ZoomOut) {
            info!("Zooming out");
            tmp_velocity.y = camera::SPEED;
        } else {
            tmp_velocity.y = 0.0;
>>>>>>> bc066494
        }

        velocity.value = tmp_velocity;
        angular_velocity.value = tmp_angular_velocity;

<<<<<<< HEAD
=======
        // Handling state changes
>>>>>>> bc066494
        if action_state.just_pressed(InputAction::ToggleCameraMovementMode) {
            next_state.set(match state.get() {
                CameraMovementMode::Pan => {
                    info!("Toggling camera mode: Linear -> Orbit");
                    CameraMovementMode::Orbit
                }
                CameraMovementMode::Orbit => {
                    info!("Toggling camera mode: Orbit -> Linear");
                    CameraMovementMode::Pan
                }
            });
        }
    }

    // toggle camera movement mode
}

fn bind_moveable_object_input(
    mut commands: Commands,
    query: Query<(Entity, With<MoveableObject>)>,
) {
    // Create an `InputMap` to add default inputs to
    let mut input_map = InputMap::default();

    // Loop through each action in `InputAction` and get the default `UserInput`,
    // then insert each default input into input_map
    for action in InputAction::variants() {
        input_map.insert(InputAction::default_keyboard_mouse_input(action), action);
        input_map.insert(InputAction::default_gamepad_input(action), action);
    }

    if let Ok((entity, _)) = query.get_single() {
        commands
            .entity(entity)
            .insert(InputManagerBundle::<InputAction> {
                input_map,
                ..default()
            });
    }
}

fn movement_actions(
    mut next_state: ResMut<NextState<MoveableObjectMovementState>>,
    state: Res<State<MoveableObjectMovementState>>,
    mut query: Query<
        (
            &ActionState<InputAction>,
            &mut AngularVelocity,
            &mut Velocity,
        ),
        With<MoveableObject>,
    >,
) {
    // let action_state = query.single();
    let Ok((action_state, mut angular_velocity, mut velocity)) = query.get_single_mut() else {
        return;
    };

    // When the default input for `InputAction::Move` is pressed, print the clamped direction of the axis
    if action_state.pressed(InputAction::MoveObject) {
        let scale = match state.get() {
            MoveableObjectMovementState::Default => moveable_object::SPEED,
            MoveableObjectMovementState::Boost => moveable_object::BOOST_SPEED,
        };

        let action = action_state
            .clamped_axis_pair(InputAction::MoveObject)
            .unwrap()
            .xy()
            .normalize_or_zero();

        velocity.value = Vec3::new(-action.x, 0.0, action.y) * scale;

        info!(
            "Moving in direction {}",
            action_state
                .clamped_axis_pair(InputAction::MoveObject)
                .unwrap()
                .xy()
        );
    } else {
        velocity.value = Vec3::ZERO;
    }

    // When the default input for `InputAction::Boost` is pressed, print "Using Boost!"
    // Using `just_pressed`, to only trigger once, even if held down, as we want a toggling behaviour
    // -> use `pressed`, if a while-held behaviour is desired
    if action_state.just_pressed(InputAction::Boost) {
        info!("Using Boost!");
        match state.get() {
            MoveableObjectMovementState::Default => {
                next_state.set(MoveableObjectMovementState::Boost);
            }
            MoveableObjectMovementState::Boost => {
                next_state.set(MoveableObjectMovementState::Default);
            }
        }
    }

    // Rotation
    let rotation = match (
        action_state.pressed(InputAction::RotateObjectClockwise),
        action_state.pressed(InputAction::RotateObjectCounterClockwise),
    ) {
        (true, false) => {
            info!("Rotation -1");
            -1.0
        }
        (false, true) => {
            info!("Rotation 1");
            1.0
        }
        // Handles both false or both true cases, resulting in no rotation.
        _ => 0.0,
    };

    let rotation_scale = match state.get() {
        MoveableObjectMovementState::Default => moveable_object::ANGULAR_SPEED,
        MoveableObjectMovementState::Boost => moveable_object::BOOST_ANGULAR_SPEED,
    };

    angular_velocity.value = Vec3::new(
        0.0,
        rotation * rotation_scale * moveable_object::ANGULAR_SPEED,
        0.0,
    );
}<|MERGE_RESOLUTION|>--- conflicted
+++ resolved
@@ -151,16 +151,18 @@
             &ActionState<InputAction>,
             &mut Velocity,
             &mut AngularVelocity,
+            &Orbit,
+            &Transform,
         ),
         With<MainCamera>,
     >,
 ) {
-    if let Ok((action_state, mut velocity, mut angular_velocity)) = query.get_single_mut() {
+    if let Ok((action_state, mut velocity, mut angular_velocity, orbit, transform)) =
+        query.get_single_mut()
+    {
         let mut tmp_velocity = Vec3::ZERO;
         let mut tmp_angular_velocity = Vec3::ZERO;
-
-        let mut tmp_velocity = Vec3::ZERO;
-        let mut tmp_angular_velocity = Vec3::ZERO;
+        let camera_distance = transform.translation.distance(orbit.origin);
 
         if action_state.pressed(InputAction::MouseMoveCamera) {
             info!("Mouse move camera");
@@ -173,12 +175,8 @@
 
                     // velocity.value = Vec3::new(-action.x, 0.0, action.y) * camera::SPEED;
                     // tmp_velocity = Vec3::new(-action.x, 0.0, action.y) * camera::SPEED;
-                    tmp_velocity.x = action.x * 0.8; // * camera::SPEED;
-                    tmp_velocity.z = action.y * 0.8; // * camera::SPEED;
-                                                     // let prev_translation = camera_transform.translation;
-                                                     // camera_transform.translation = prev_translation
-                                                     //     + camera_transform.right() * action.x
-                                                     //     + camera_transform.up() * action.y;
+                    tmp_velocity.x = action.x * 0.8 * camera_distance / 25.0; // * camera::SPEED;
+                    tmp_velocity.z = action.y * 0.8 * camera_distance / 25.0; // * camera::SPEED;
                 }
                 CameraMovementMode::Orbit => {
                     let action = action_state
@@ -200,12 +198,8 @@
                         .xy()
                         .normalize_or_zero();
 
-<<<<<<< HEAD
-                    // velocity.value = Vec3::new(-action.x, 0.0, action.y) * camera::SPEED;
-=======
->>>>>>> bc066494
-                    tmp_velocity.x = -action.x * camera::SPEED;
-                    tmp_velocity.z = action.y * camera::SPEED;
+                    tmp_velocity.x = -action.x * camera::SPEED * camera_distance / 35.0;
+                    tmp_velocity.z = action.y * camera::SPEED * camera_distance / 35.0;
 
                     info!(
                         "Moving camera in direction {}",
@@ -223,24 +217,6 @@
                         .xy()
                         .normalize();
 
-<<<<<<< HEAD
-                    // angular_velocity.value =
-                    //     Vec3::new(action.x, action.y, 0.0) * camera::ANGULAR_SPEED;
-                    tmp_angular_velocity.x = action.x * camera::ANGULAR_SPEED;
-                    tmp_angular_velocity.y = action.y * camera::ANGULAR_SPEED;
-
-                    // let yaw = Quat::from_axis_angle(Vec3::Y, action.x);
-                    // let pitch = Quat::from_axis_angle(camera_transform.right(), -action.y);
-
-                    // camera_transform.rotate_around(camera_orbit.origin, yaw * pitch);
-                }
-            }
-        } else {
-            // velocity.value = Vec3::ZERO;
-            // angular_velocity.value = Vec3::ZERO;
-            tmp_velocity = Vec3::ZERO;
-            tmp_angular_velocity = Vec3::ZERO;
-=======
                     tmp_angular_velocity.x = action.x * camera::ANGULAR_SPEED;
                     tmp_angular_velocity.y = action.y * camera::ANGULAR_SPEED;
                 }
@@ -254,22 +230,18 @@
 
         if action_state.pressed(InputAction::ZoomIn) {
             info!("Zooming in");
-            tmp_velocity.y = -camera::SPEED;
+            tmp_velocity.y = -camera::SPEED * camera_distance / 10.0;
         } else if action_state.pressed(InputAction::ZoomOut) {
             info!("Zooming out");
-            tmp_velocity.y = camera::SPEED;
+            tmp_velocity.y = camera::SPEED * camera_distance / 10.0;
         } else {
             tmp_velocity.y = 0.0;
->>>>>>> bc066494
         }
 
         velocity.value = tmp_velocity;
         angular_velocity.value = tmp_angular_velocity;
 
-<<<<<<< HEAD
-=======
         // Handling state changes
->>>>>>> bc066494
         if action_state.just_pressed(InputAction::ToggleCameraMovementMode) {
             next_state.set(match state.get() {
                 CameraMovementMode::Pan => {
