--- conflicted
+++ resolved
@@ -26,20 +26,14 @@
 };
 use bevy_dev_console::prelude::*;
 use bevy_mod_picking::DefaultPickingPlugins;
+// use rand_core::RngCore;
+use bevy_prng::WyRand;
+use bevy_rand::prelude::EntropyPlugin;
 use clap::Parser;
 use config::Environment;
 use iyes_perf_ui::prelude::*;
-
-<<<<<<< HEAD
-=======
 use rand::{Rng, SeedableRng};
 
-use bevy_dev_console::prelude::*;
-use bevy_rand::prelude::EntropyPlugin;
-// use rand_core::RngCore;
-use bevy_prng::WyRand;
-
->>>>>>> 7ce88954
 use crate::{
     asset_loader::AssetLoaderPlugin,
     config::{Config, FormationGroup},
@@ -180,7 +174,8 @@
         WindowMode::Windowed
     };
 
-    // let mut rng = rand_chacha::ChaCha8Rng::seed_from_u64(config.simulation.random_seed);
+    // let mut rng =
+    // rand_chacha::ChaCha8Rng::seed_from_u64(config.simulation.random_seed);
 
     println!("initial window mode: {:?}", window_mode);
 
