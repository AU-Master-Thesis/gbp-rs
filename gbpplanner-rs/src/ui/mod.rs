--- conflicted
+++ resolved
@@ -7,12 +7,6 @@
     egui::{self, Color32, RichText, Visuals},
     EguiContexts, EguiPlugin,
 };
-<<<<<<< HEAD
-=======
-use catppuccin::Flavour;
-use color_eyre::owo_colors::OwoColorize;
-use itertools::Itertools;
->>>>>>> 068f06c4
 use leafwing_input_manager::{
     axislike::{
         AxisType, DualAxis, MouseMotionAxisType, MouseWheelAxisType, SingleAxis, VirtualAxis,
@@ -770,70 +764,31 @@
     for event in gamepad_button_events.read() {
         match currently_changing.action {
             InputAction::Camera(action) => {
-<<<<<<< HEAD
-                // let _: Option<u32> = query_camera_action
-                //     .get_single_mut()
-                //     .ok()
-                //     .inspect(|map| {
-                //         map.remove_at(&action, currently_changing.binding);
-                //     })
-                //     .and_then(|mut map| {
-                //         map.insert(
-                //             action,
-                //             UserInput::Single(InputKind::GamepadButton(event.button.button_type)),
-                //         );
-                //         None
-                //     });
-
                 if let Ok(mut map) = query_camera_action.get_single_mut() {
-                    // let mut map = query_camera_action.single_mut();
-                    map.remove_at(&action, currently_changing.binding);
-                    map.insert(
-                        action,
-                        UserInput::Single(InputKind::GamepadButton(event.button.button_type)),
-=======
-                let mut map = query_camera_action.single_mut();
-                let bindings = map.get_mut(&action);
-                if let Some(bindings) = bindings {
-                    if bindings.len() > currently_changing.binding {
-                        bindings.remove(currently_changing.binding);
+                    let bindings = map.get_mut(&action);
+                    if let Some(bindings) = bindings {
+                        if bindings.len() > currently_changing.binding {
+                            bindings.remove(currently_changing.binding);
+                        }
+                        bindings.insert(
+                            currently_changing.binding,
+                            UserInput::Single(InputKind::GamepadButton(event.button.button_type)),
+                        );
                     }
-                    bindings.insert(
-                        currently_changing.binding,
-                        UserInput::Single(InputKind::GamepadButton(button.button_type)),
->>>>>>> 068f06c4
-                    );
                 }
             }
             InputAction::General(action) => {
-<<<<<<< HEAD
                 if let Ok(mut map) = query_general_action.get_single_mut() {
-                    map.remove_at(&action, currently_changing.binding);
-                    map.insert(
-                        action,
-                        UserInput::Single(InputKind::GamepadButton(event.button.button_type)),
-                    );
-                }
-                // let mut map = query_general_action.single_mut();
-            }
-            InputAction::MoveableObject(action) => {
-                if let Ok(mut map) = query_moveable_object_action.get_single_mut() {
-                    // let mut map = query_moveable_object_action.single_mut();
-                    map.remove_at(&action, currently_changing.binding);
-                    map.insert(
-                        action,
-                        UserInput::Single(InputKind::GamepadButton(event.button.button_type)),
-=======
-                let mut map = query_general_action.single_mut();
-                let bindings = map.get_mut(&action);
-                if let Some(bindings) = bindings {
-                    if bindings.len() > currently_changing.binding {
-                        bindings.remove(currently_changing.binding);
+                    let bindings = map.get_mut(&action);
+                    if let Some(bindings) = bindings {
+                        if bindings.len() > currently_changing.binding {
+                            bindings.remove(currently_changing.binding);
+                        }
+                        bindings.insert(
+                            currently_changing.binding,
+                            UserInput::Single(InputKind::GamepadButton(event.button.button_type)),
+                        );
                     }
-                    bindings.insert(
-                        currently_changing.binding,
-                        UserInput::Single(InputKind::GamepadButton(button.button_type)),
-                    );
                 }
             }
             InputAction::MoveableObject(action) => {
@@ -845,31 +800,22 @@
                     }
                     bindings.insert(
                         currently_changing.binding,
-                        UserInput::Single(InputKind::GamepadButton(button.button_type)),
->>>>>>> 068f06c4
+                        UserInput::Single(InputKind::GamepadButton(event.button.button_type)),
                     );
                 }
             }
             InputAction::Ui(action) => {
-<<<<<<< HEAD
                 if let Ok(mut map) = query_ui_action.get_single_mut() {
-                    // let mut map = query_ui_action.single_mut();
-                    map.remove_at(&action, currently_changing.binding);
-                    map.insert(
-                        action,
-                        UserInput::Single(InputKind::GamepadButton(event.button.button_type)),
-=======
-                let mut map = query_ui_action.single_mut();
-                let bindings = map.get_mut(&action);
-                if let Some(bindings) = bindings {
-                    if bindings.len() > currently_changing.binding {
-                        bindings.remove(currently_changing.binding);
+                    let bindings = map.get_mut(&action);
+                    if let Some(bindings) = bindings {
+                        if bindings.len() > currently_changing.binding {
+                            bindings.remove(currently_changing.binding);
+                        }
+                        bindings.insert(
+                            currently_changing.binding,
+                            UserInput::Single(InputKind::GamepadButton(event.button.button_type)),
+                        );
                     }
-                    bindings.insert(
-                        currently_changing.binding,
-                        UserInput::Single(InputKind::GamepadButton(button.button_type)),
->>>>>>> 068f06c4
-                    );
                 }
             }
             _ => { /* do nothing */ }
