<<<<<<< HEAD
use crate::planner::{FactorGraph, RobotState};
=======
use std::collections::HashMap;

use crate::{
    config::Config,
    planner::{FactorGraph, NodeKind, RobotId, RobotState},
};
>>>>>>> 04c4a661

use super::super::theme::ThemeEvent;
use bevy::prelude::*;
use leafwing_input_manager::{prelude::*, user_input::InputKind};
use strum_macros::EnumIter;

#[derive(Component)]
pub struct GeneralInputs;

pub struct GeneralInputPlugin;

impl Plugin for GeneralInputPlugin {
    fn build(&self, app: &mut App) {
        app.add_plugins((InputManagerPlugin::<GeneralAction>::default(),))
            .add_systems(PostStartup, (bind_general_input,))
            .add_systems(Update, (general_actions_system,));
    }
}

#[derive(Actionlike, PartialEq, Eq, Clone, Copy, Hash, Debug, Reflect, EnumIter)]
pub enum GeneralAction {
    ToggleTheme,
    ExportGraph,
}

impl ToString for GeneralAction {
    fn to_string(&self) -> String {
        match self {
            Self::ToggleTheme => "Toggle Theme".to_string(),
            Self::ExportGraph => "Export Graph".to_string(),
        }
    }
}

impl Default for GeneralAction {
    fn default() -> Self {
        Self::ToggleTheme
    }
}

impl GeneralAction {
    fn variants() -> &'static [Self] {
        &[GeneralAction::ToggleTheme, GeneralAction::ExportGraph]
    }

    fn default_keyboard_input(action: GeneralAction) -> Option<UserInput> {
        match action {
            Self::ToggleTheme => Some(UserInput::Single(InputKind::PhysicalKey(KeyCode::KeyT))),
            Self::ExportGraph => Some(UserInput::Single(InputKind::PhysicalKey(KeyCode::KeyG))),
        }
    }
}

fn bind_general_input(mut commands: Commands) {
    let mut input_map = InputMap::default();

    for &action in GeneralAction::variants() {
        if let Some(input) = GeneralAction::default_keyboard_input(action) {
            input_map.insert(action, input);
        }
    }

    commands.spawn((
<<<<<<< HEAD
        InputManagerBundle::<GeneralAction> {
            input_map,
            ..Default::default()
        },
=======
        InputManagerBundle::with_map(input_map),
        // InputManagerBundle {
        //     input_map,
        //     ..Default::default()
        // },
>>>>>>> 04c4a661
        GeneralInputs,
    ));
}

<<<<<<< HEAD
fn general_actions(
    mut theme_event: EventWriter<ThemeEvent>,
    query: Query<&ActionState<GeneralAction>, With<GeneralInputs>>,
    query_graphs: Query<(Entity, &FactorGraph), With<RobotState>>,
) {
    if let Ok(action_state) = query.get_single() {
        if action_state.just_pressed(GeneralAction::ToggleTheme) {
            info!("Toggling theme");
            theme_event.send(ThemeEvent);
=======
fn export_factorgraphs_as_graphviz(
    query: Query<(Entity, &FactorGraph), With<RobotState>>,
    config: &Config,
    // config: Res<Config>,
) -> Option<String> {
    if query.is_empty() {
        // There are no factorgraph in the scene/world
        return None;
    }

    let external_edge_length = 8.0;
    let internal_edge_length = 1.0;
    let cluster_margin = 16;

    let mut buf = String::with_capacity(4 * 1024); // 4 kB
    let mut append_line_to_output = |line: &str| {
        buf.push_str(line);
        buf.push('\n');
    };
    append_line_to_output("graph {");
    append_line_to_output("  dpi=96;");
    append_line_to_output(r#"  label="factorgraph""#);
    append_line_to_output("  node [style=filled];");
    append_line_to_output("  layout=neato;");

    // A hashmap used to keep track of which variable in another robots factorgraph, is connected to a interrobot
    // factor in the current robots factorgraph.
    let mut all_external_connections =
        HashMap::<RobotId, HashMap<usize, (RobotId, usize)>>::with_capacity(query.iter().len());

    for (robot_id, factorgraph) in query.iter() {
        let (nodes, edges) = factorgraph.export_data();

        // append_line_to_output(&format!(r#"  subgraph "cluster_{:?}" {{"#, robot_id));
        append_line_to_output(&format!(r#"  subgraph "{:?}" {{"#, robot_id));
        append_line_to_output(&format!("  margin={}", cluster_margin));
        append_line_to_output(&format!(r#"  label="{:?}""#, robot_id));
        // Add all nodes
        for node in nodes.iter() {
            let pos = match node.kind {
                NodeKind::Variable { x, y } => Some((x, y)),
                _ => None,
            };

            let line = {
                let mut line = String::with_capacity(32);
                line.push_str(&format!(
                    r#""{:?}_{:?}" [label="{:?}", fillcolor="{}", shape={}, width="{}""#,
                    robot_id,
                    node.index,
                    node.index,
                    node.color(),
                    node.shape(),
                    node.width()
                ));
                if let Some((x, y)) = pos {
                    line.push_str(&format!(r#", pos="{x}, {y}""#));
                }
                line.push(']');
                line
            };

            append_line_to_output(&line);
        }
        append_line_to_output("}");

        append_line_to_output("");
        // Add all internal edges
        for edge in edges.iter() {
            let line = format!(
                r#""{:?}_{:?}" -- "{:?}_{:?}""#,
                robot_id, edge.from, robot_id, edge.to
            );
            append_line_to_output(&line);
        }

        let external_connections: HashMap<usize, (RobotId, usize)> = nodes
            .into_iter()
            .filter_map(|node| match node.kind {
                NodeKind::InterRobotFactor(connection) => Some((
                    node.index,
                    (
                        connection.id_of_robot_connected_with,
                        connection
                            .index_of_connected_variable_in_other_robots_factorgraph
                            .index(),
                    ),
                )),
                _ => None,
            })
            .collect();

        all_external_connections.insert(robot_id, external_connections);
    }

    // Add edges between interrobot factors and the variable they are connected to in another robots graph
    for (from_robot_id, from_connections) in all_external_connections.iter() {
        for (from_factor, (to_robot_id, to_variable_index)) in from_connections.iter() {
            append_line_to_output(&format!(
                r#" "{:?}_{:?}" -- "{:?}_{:?}" [len={}, style={}, color="{}"]"#,
                from_robot_id,
                from_factor,
                to_robot_id,
                to_variable_index,
                config.graphviz.interrobot.edge.len,
                config.graphviz.interrobot.edge.style,
                config.graphviz.interrobot.edge.color,
            ));
        }
    }

    append_line_to_output("}"); // closing '}' for starting "graph {"
    Some(buf)
}

fn handle_toggle_theme(theme_event: &mut EventWriter<ThemeEvent>) {
    info!("toggling application theme");
    theme_event.send(ThemeEvent);
}

fn handle_export_graph(
    q: Query<(Entity, &FactorGraph), With<RobotState>>,
    config: &Config,
) -> std::io::Result<()> {
    let Some(output) = export_factorgraphs_as_graphviz(q, config) else {
        warn!("There are no factorgraphs in the world");
        return Ok(());
    };

    let dot_output_path = std::path::PathBuf::from("factorgraphs.dot");
    if dot_output_path.exists() {
        warn!(
            "output destination: ./{:#?} already exists!",
            dot_output_path
        );
        warn!("overwriting ./{:#?}", dot_output_path);
    }
    info!("exporting all factorgraphs to ./{:#?}", dot_output_path);
    std::fs::write(&dot_output_path, output.as_bytes())?;

    let png_output_path = dot_output_path.with_extension("png");

    let output = std::process::Command::new("dot")
        .args([
            "-T",
            "png",
            "-o",
            png_output_path.to_str().expect("is valid UTF8"),
            dot_output_path.to_str().expect("is valid UTF8"),
        ])
        .output()?;

    if output.status.success() {
        info!(
            "compiled {:?} to {:?} with dot",
            dot_output_path, png_output_path
        );
        open::that(&png_output_path)?;
        info!(
            "opening the compiled graph: {:?} in the filetypes default application",
            png_output_path
        );
    } else {
        error!(
            "attempting to compile graph with dot, returned a non-zero exit status: {:?}",
            output
        );
    }

    Ok(())
}

fn general_actions_system(
    mut theme_event: EventWriter<ThemeEvent>,
    query: Query<&ActionState<GeneralAction>, With<GeneralInputs>>,
    query_graphs: Query<(Entity, &FactorGraph), With<RobotState>>,
    config: Res<Config>,
) {
    let Ok(action_state) = query.get_single() else {
        warn!("general_actions_system was called without an action state!");
        return;
    };

    if action_state.just_pressed(&GeneralAction::ToggleTheme) {
        handle_toggle_theme(&mut theme_event);
    }

    if action_state.just_pressed(&GeneralAction::ExportGraph) {
        if let Err(e) = handle_export_graph(query_graphs, config.as_ref()) {
            error!("failed to export factorgraphs with error: {:?}", e);
>>>>>>> 04c4a661
        }
    }
}<|MERGE_RESOLUTION|>--- conflicted
+++ resolved
@@ -1,13 +1,9 @@
-<<<<<<< HEAD
-use crate::planner::{FactorGraph, RobotState};
-=======
 use std::collections::HashMap;
 
 use crate::{
     config::Config,
     planner::{FactorGraph, NodeKind, RobotId, RobotState},
 };
->>>>>>> 04c4a661
 
 use super::super::theme::ThemeEvent;
 use bevy::prelude::*;
@@ -71,33 +67,14 @@
     }
 
     commands.spawn((
-<<<<<<< HEAD
         InputManagerBundle::<GeneralAction> {
             input_map,
             ..Default::default()
         },
-=======
-        InputManagerBundle::with_map(input_map),
-        // InputManagerBundle {
-        //     input_map,
-        //     ..Default::default()
-        // },
->>>>>>> 04c4a661
         GeneralInputs,
     ));
 }
 
-<<<<<<< HEAD
-fn general_actions(
-    mut theme_event: EventWriter<ThemeEvent>,
-    query: Query<&ActionState<GeneralAction>, With<GeneralInputs>>,
-    query_graphs: Query<(Entity, &FactorGraph), With<RobotState>>,
-) {
-    if let Ok(action_state) = query.get_single() {
-        if action_state.just_pressed(GeneralAction::ToggleTheme) {
-            info!("Toggling theme");
-            theme_event.send(ThemeEvent);
-=======
 fn export_factorgraphs_as_graphviz(
     query: Query<(Entity, &FactorGraph), With<RobotState>>,
     config: &Config,
@@ -276,19 +253,10 @@
     query_graphs: Query<(Entity, &FactorGraph), With<RobotState>>,
     config: Res<Config>,
 ) {
-    let Ok(action_state) = query.get_single() else {
-        warn!("general_actions_system was called without an action state!");
-        return;
-    };
-
-    if action_state.just_pressed(&GeneralAction::ToggleTheme) {
-        handle_toggle_theme(&mut theme_event);
-    }
-
-    if action_state.just_pressed(&GeneralAction::ExportGraph) {
-        if let Err(e) = handle_export_graph(query_graphs, config.as_ref()) {
-            error!("failed to export factorgraphs with error: {:?}", e);
->>>>>>> 04c4a661
+    if let Ok(action_state) = query.get_single() {
+        if action_state.just_pressed(&GeneralAction::ToggleTheme) {
+            info!("Toggling theme");
+            theme_event.send(ThemeEvent);
         }
     }
 }