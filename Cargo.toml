[workspace]
resolver = "2"                        # Important! wgpu/bevy needs this!
members = ["gbp-rs", "gbpplanner-rs"]

[workspace.package]
version = "0.1.0"
edition = "2021"
repository = "https://github.com/AU-Master-Thesis/gbp-rs"
authors = [
  "Jens Høigaard Jensen <jens.jens@live.dk>",
  "Kristoffer Plagborg Bak Sørensen <kristoffer.pbs@tuta.io>",
]
rust-version = "1.76"
license = "MIT"

<<<<<<< HEAD
# [lints.rust]
# unsafe_code = "forbid"

# [lints.clippy]
# enum_glob_use = "deny"
# pedantic = "deny"
# nursery = "deny"
# unwrap_used = "deny"
# expect_used = "deny"
=======
[workspace.lints.rust]
unsafe_code = "forbid"

[workspace.lints.clippy]
enum_glob_use = "deny"
# pedantic = "deny"
# nursery = "deny"
unwrap_used = "deny"
expect_used = "deny"
>>>>>>> 26d9ae25

[profile.release]
codegen-units = 1
debug = false
debug-assertions = false
lto = "fat"
opt-level = 3
panic = "abort"
rpath = false
strip = true<|MERGE_RESOLUTION|>--- conflicted
+++ resolved
@@ -13,17 +13,6 @@
 rust-version = "1.76"
 license = "MIT"
 
-<<<<<<< HEAD
-# [lints.rust]
-# unsafe_code = "forbid"
-
-# [lints.clippy]
-# enum_glob_use = "deny"
-# pedantic = "deny"
-# nursery = "deny"
-# unwrap_used = "deny"
-# expect_used = "deny"
-=======
 [workspace.lints.rust]
 unsafe_code = "forbid"
 
@@ -33,7 +22,6 @@
 # nursery = "deny"
 unwrap_used = "deny"
 expect_used = "deny"
->>>>>>> 26d9ae25
 
 [profile.release]
 codegen-units = 1
