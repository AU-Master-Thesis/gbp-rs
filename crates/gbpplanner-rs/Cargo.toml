--- conflicted
+++ resolved
@@ -98,11 +98,8 @@
 paste            = "1.0.14"
 egui_plot        = "0.26"
 egui_graphs      = "0.19.0"
-<<<<<<< HEAD
 serde_yaml       = "0.9.34"
-=======
 colored = "2.1.0"
->>>>>>> 11fc871d
 # font-kit = { version = "0.13.0", features = ["freetype"] }
 
 
