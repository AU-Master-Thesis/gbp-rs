--- conflicted
+++ resolved
@@ -50,7 +50,7 @@
 leafwing-input-manager = "0.13.3"
 # bevy_infinite_grid = { git = "https://github.com/ForesightMiningSoftwareCorporation/bevy_infinite_grid", branch = "main" }
 bevy_infinite_grid = { git = "https://github.com/AU-Master-Thesis/bevy_infinite_grid", branch = "bevy-v0.13.0" }
-bevy_more_shapes = { git = "https://github.com/AU-Master-Thesis/bevy_more_shapes", branch = "bevy-v0.13.0" }
+bevy_more_shapes   = { git = "https://github.com/AU-Master-Thesis/bevy_more_shapes", branch = "bevy-v0.13.0" }
 # bevy_mesh_terrain = "0.6.1"
 
 bevy_asset_loader = "0.20.0"
@@ -95,12 +95,9 @@
 termsize         = "0.1.6"
 derive_more      = "0.99.17"
 paste            = "1.0.14"
-<<<<<<< HEAD
 egui_plot        = "0.26"
 egui_graphs      = "0.19.0"
-=======
-serde_yaml = "0.9.34"
->>>>>>> d7a9607c
+serde_yaml       = "0.9.34"
 # font-kit = { version = "0.13.0", features = ["freetype"] }
 
 
