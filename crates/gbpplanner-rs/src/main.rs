//! The main entry point of the simulation.
pub(crate) mod asset_loader;
pub(crate) mod config;
mod environment;
mod input;
mod moveable_object;
mod movement;
mod planner;
mod robot_spawner;
pub(crate) mod theme;
mod toggle_fullscreen;
pub(crate) mod ui;
pub(crate) mod utils;

pub(crate) mod escape_codes;
pub(crate) mod macros;

use std::path::PathBuf;

use bevy::{asset::AssetMetaCheck, core::FrameCount, prelude::*, window::WindowMode};
// use bevy_dev_console::prelude::*;
use bevy_mod_picking::DefaultPickingPlugins;
// use rand_core::RngCore;
use bevy_prng::WyRand;
use bevy_rand::prelude::EntropyPlugin;
use clap::Parser;
use config::Environment;
use iyes_perf_ui::prelude::*;
// use rand::{Rng, SeedableRng};

use crate::{
    asset_loader::AssetLoaderPlugin,
    config::{Config, FormationGroup},
    environment::EnvironmentPlugin,
    input::InputPlugin,
    // moveable_object::MoveableObjectPlugin,
    movement::MovementPlugin,
    planner::PlannerPlugin,
    robot_spawner::RobotSpawnerPlugin,
    theme::ThemePlugin,
    toggle_fullscreen::ToggleFullscreenPlugin,
    ui::EguiInterfacePlugin,
};

#[derive(Copy, Clone, PartialEq, Eq, PartialOrd, Ord, clap::ValueEnum)]
enum DumpDefault {
    /// Dump the default config to stdout
    Config,
    /// Dump the default formation config to stdout
    Formation,
    /// Dump the default environment config to stdout
    Environment,
}

#[derive(Parser)]
#[clap(version, author, about)]
struct Cli {
    /// Specify the configuration file to use, overrides the normal
    /// configuration file resolution
    #[arg(short, long, value_name = "CONFIG_FILE")]
    config: Option<std::path::PathBuf>,

    /// What default configuration information to optionally dump to stdout
    #[arg(long, value_enum)]
    dump_default: Option<DumpDefault>,

    /// Run the app without a window for rendering the environment
    #[arg(long, group = "display")]
    headless: bool,

    /// Start the app in fullscreen mode
    #[arg(short, long, group = "display")]
    fullscreen: bool,

    /// Enable debug plugins
    #[arg(short, long)]
    debug: bool,

    /// use default values for all configuration, simulation and environment settings
    #[arg(long)]
    default: bool,
}

// fn read_config(cli: &Cli) -> color_eyre::eyre::Result<Config> {
fn read_config<P>(path: Option<P>) -> anyhow::Result<Config>
where
    P: AsRef<std::path::Path>,
{
    if let Some(path) = path {
        Ok(Config::from_file(path)?)
    } else {
        let mut conf_paths = Vec::<PathBuf>::new();

        if let Ok(home) = std::env::var("HOME") {
            let xdg_config_home = std::path::Path::new(&home).join(".config");
            let user_config_dir = xdg_config_home.join("gbpplanner");

            conf_paths.push(user_config_dir.join("config.toml"));
        }

        let cwd = std::env::current_dir()?;

        conf_paths.push(cwd.join("config/config.toml"));

        for conf_path in conf_paths {
            if conf_path.exists() {
                return Ok(Config::from_file(&conf_path)?);
            }
        }

        anyhow::bail!("No config file found")
    }
}

// #[derive(States, Default, Debug, Clone, PartialEq, Eq, Hash)]
// enum DebugState {
//     #[default]
//     Disabled,
//     Enabled,
// }

#[cfg(not(target_arch = "wasm32"))]
fn parse_arguments() -> Cli {
    eprintln!("parsing arguments not on wasm32");
    Cli::parse()
}

#[cfg(target_arch = "wasm32")]
fn parse_arguments() -> Cli {
    eprintln!("parsing arguments on wasm32");
    let mut cli = Cli::parse();
    cli.default = true;
    cli
}

<<<<<<< HEAD
const NAME: &str = env!("CARGO_PKG_NAME");
const VERSION: &str = env!("CARGO_PKG_VERSION");
const MANIFEST_DIR: &str = env!("CARGO_MANIFEST_DIR");

fn main() -> anyhow::Result<()> {
    if cfg!(target = "wasm32-unknown-unknown") {
        better_panic::debug_install();
    }

=======

fn main() -> anyhow::Result<()> {
    if cfg!(all(not(target_arch = "wasm32"), debug_assertions)) {
        println!("installing better_panic panic hook");
        better_panic::debug_install();
    }

    // if cfg!(target_os = "linux") {}
    // if cfg!(wasm32-unknown-unknown) {}
    // if cfg!(linux) {}

    // if cfg!(windows) {
    //     compile_error!("compiling on wasm32");
    // }
   
    let name = env!("CARGO_PKG_NAME");
    let version = env!("CARGO_PKG_VERSION");
>>>>>>> c5cab44e
    let authors = env!("CARGO_PKG_AUTHORS").split(':').collect::<Vec<_>>();

<<<<<<< HEAD
    println!("name:         {}", NAME);
=======
    println!("target arch:   {}", std::env::consts::ARCH);
    println!("target os:     {}", std::env::consts::OS);
    println!("target family: {}", std::env::consts::FAMILY);

    println!("name:         {}", name);
>>>>>>> c5cab44e
    println!("authors:");
    authors.iter().for_each(|&author| {
        println!(" - {}", author);
    });
    println!("version:      {}", VERSION);
    println!("manifest_dir: {}", MANIFEST_DIR);

<<<<<<< HEAD
    let cli = parse_arguments();
=======
    
    let cli = if cfg!(not(target_arch = "wasm32")) {
        Cli::parse()
    } else {
        let mut cli = Cli::parse();
        cli.default = true;
        cli
    };

    // let mut cli = Cli::parse();
    // cli.default = true;
    

    // let cli  = parse_arguments();
>>>>>>> c5cab44e

    if let Some(dump) = cli.dump_default {
        match dump {
            DumpDefault::Config => {
                let default = config::Config::default();
                println!("{}", toml::to_string_pretty(&default)?);
            }
            DumpDefault::Formation => {
                let default = config::FormationGroup::default();
                let config = ron::ser::PrettyConfig::new().indentor("  ".to_string());
                println!("{}", ron::ser::to_string_pretty(&default, config)?);
            }
            DumpDefault::Environment => {
                println!("{}", toml::to_string_pretty(&Environment::default())?);
            }
        };

        return Ok(());
    }

    if cli.default && cli.config.is_some() {
        println!("error: --default and --config <CONFIG_FILE> are mutually exclusive");
        println!("\nFor more information, try '--help'");
        std::process::exit(2);
    }

    let (config, formation, environment): (Config, FormationGroup, Environment) = if cli.default {
        (
            Config::default(),
            FormationGroup::default(),
            Environment::default(),
        )
    } else {
        let config = read_config(cli.config)?;
        // if let Some(ref inner) = cli.config {
        //     println!(
        //         "successfully read config from: {}",
        //         inner.as_os_str().to_string_lossy()
        //     );
        // }

        let formation = FormationGroup::from_file(&config.formation_group)?;
        println!(
            "successfully read formation config from: {}",
            config.formation_group
        );
        let environment = Environment::from_file(&config.environment)?;
        println!(
            "successfully read environment config from: {}",
            config.environment
        );

        (config, formation, environment)
    };

    let window_mode = if cli.fullscreen {
        WindowMode::BorderlessFullscreen
    } else {
        WindowMode::Windowed
    };

    // let mut rng =
    // rand_chacha::ChaCha8Rng::seed_from_u64(config.simulation.random_seed);

    println!("initial window mode: {:?}", window_mode);

    let window_plugin = if cfg!(target = "wasm32-unknown-unknown") {
        WindowPlugin {
            primary_window: Some(Window {
                window_theme: None,
                visible: true,
                canvas: Some("#bevy".to_string()),
                // Tells wasm not to override default event handling, like F5 and Ctrl+R
                prevent_default_event_handling: false,
                ..Default::default()
            }),
            ..Default::default()
        }
    } else {
        WindowPlugin {
            primary_window: Some(Window {
                name: Some(NAME.to_string()),
                focused: true,
                mode: window_mode,
                window_theme: None,
                visible: true,
                ..Default::default()
            }),
            ..Default::default()
        }
    };

    let mut app = App::new();

    if cfg!(target_arch = "wasm32") {
        app.insert_resource(AssetMetaCheck::Never); // needed for wasm build to work
    }
    
    app.insert_resource(Time::<Fixed>::from_hz(config.simulation.hz))
        .insert_resource(config)
        .insert_resource(formation)
        .insert_resource(environment)
<<<<<<< HEAD
        .init_state::<SimulationState>()
        .add_plugins(DefaultPlugins.set(window_plugin))
=======

>>>>>>> c5cab44e
        .add_plugins(EntropyPlugin::<WyRand>::default())
        .add_plugins((
            DefaultPickingPlugins,
            ThemePlugin,       // Custom
            AssetLoaderPlugin, // Custom
            EnvironmentPlugin, // Custom
            MovementPlugin,    // Custom
            InputPlugin,       // Custom
            ToggleFullscreenPlugin,
            // // MoveableObjectPlugin, // Custom
            // // CameraPlugin,        // Custom
            // // FollowCamerasPlugin, // Custom
            RobotSpawnerPlugin, // Custom
            // // FactorGraphPlugin,   // Custom
            EguiInterfacePlugin, // Custom
            PlannerPlugin,

        ))
        // we want Bevy to measure these values for us:
        // .add_plugins(bevy::diagnostic::FrameTimeDiagnosticsPlugin)
        // .add_plugins(bevy::diagnostic::EntityCountDiagnosticsPlugin)
        // .add_plugins(bevy::diagnostic::SystemInformationDiagnosticsPlugin)
        // .add_plugins(PerfUiPlugin)
        // .add_systems(Startup, spawn_perf_ui)
        // .add_systems(Update, make_window_visible)
        .add_systems(PostUpdate, end_simulation.run_if(time_exceeds_max_time));

<<<<<<< HEAD
    if cfg!(target = "wasm32-unknown-unknown") {
        app.insert_resource(AssetMetaCheck::Never); // needed for wasm build to work
    }

=======

    
>>>>>>> c5cab44e
    app.run();

    Ok(())
}

/// Returns true if the time has exceeded the max configured simulation time.
///
/// # Example
/// ```toml
/// [simulation]
/// max-time = 100.0
/// ```
#[inline]
fn time_exceeds_max_time(time: Res<Time>, config: Res<Config>) -> bool {
    time.elapsed_seconds() > config.simulation.max_time.get()
}

/// Ends the simulation.
fn end_simulation(config: Res<Config>) {
    println!(
        "ending simulation, reason: time elapsed exceeds configured max time: {} seconds",
        config.simulation.max_time.get()
    );
    // std::process::exit(0);
}

fn spawn_perf_ui(mut commands: Commands) {
    commands.spawn(PerfUiCompleteBundle::default());
}

/// Makes the window visible after a few frames has been rendered.
/// This is a **hack** to prevent the window from flickering at startup.
fn make_window_visible(mut window: Query<&mut Window>, frames: Res<FrameCount>) {
    // The delay may be different for your app or system.
    if frames.0 == 3 {
        // At this point the gpu is ready to show the app so we can make the window
        // visible. Alternatively, you could toggle the visibility in Startup.
        // It will work, but it will have one white frame before it starts rendering
        window.single_mut().visible = true;
    }
}

// TODO: use in app
#[derive(
    Debug,
    Default,
    States,
    PartialEq,
    Eq,
    Hash,
    Clone,
    Copy,
    derive_more::Display,
    derive_more::IsVariant,
)]
pub enum SimulationState {
    #[default]
    #[display(fmt = "Loading")]
    Loading,
    #[display(fmt = "Starting")]
    Starting,
    #[display(fmt = "Running")]
    Running,
    #[display(fmt = "Paused")]
    Paused,
    #[display(fmt = "Finished")]
    Finished,
}<|MERGE_RESOLUTION|>--- conflicted
+++ resolved
@@ -133,17 +133,9 @@
     cli
 }
 
-<<<<<<< HEAD
 const NAME: &str = env!("CARGO_PKG_NAME");
 const VERSION: &str = env!("CARGO_PKG_VERSION");
 const MANIFEST_DIR: &str = env!("CARGO_MANIFEST_DIR");
-
-fn main() -> anyhow::Result<()> {
-    if cfg!(target = "wasm32-unknown-unknown") {
-        better_panic::debug_install();
-    }
-
-=======
 
 fn main() -> anyhow::Result<()> {
     if cfg!(all(not(target_arch = "wasm32"), debug_assertions)) {
@@ -158,21 +150,16 @@
     // if cfg!(windows) {
     //     compile_error!("compiling on wasm32");
     // }
-   
+
     let name = env!("CARGO_PKG_NAME");
     let version = env!("CARGO_PKG_VERSION");
->>>>>>> c5cab44e
     let authors = env!("CARGO_PKG_AUTHORS").split(':').collect::<Vec<_>>();
 
-<<<<<<< HEAD
-    println!("name:         {}", NAME);
-=======
     println!("target arch:   {}", std::env::consts::ARCH);
     println!("target os:     {}", std::env::consts::OS);
     println!("target family: {}", std::env::consts::FAMILY);
 
-    println!("name:         {}", name);
->>>>>>> c5cab44e
+    println!("name:         {}", NAME);
     println!("authors:");
     authors.iter().for_each(|&author| {
         println!(" - {}", author);
@@ -180,10 +167,8 @@
     println!("version:      {}", VERSION);
     println!("manifest_dir: {}", MANIFEST_DIR);
 
-<<<<<<< HEAD
-    let cli = parse_arguments();
-=======
-    
+    // let cli  = parse_arguments();
+
     let cli = if cfg!(not(target_arch = "wasm32")) {
         Cli::parse()
     } else {
@@ -191,13 +176,6 @@
         cli.default = true;
         cli
     };
-
-    // let mut cli = Cli::parse();
-    // cli.default = true;
-    
-
-    // let cli  = parse_arguments();
->>>>>>> c5cab44e
 
     if let Some(dump) = cli.dump_default {
         match dump {
@@ -264,7 +242,7 @@
 
     println!("initial window mode: {:?}", window_mode);
 
-    let window_plugin = if cfg!(target = "wasm32-unknown-unknown") {
+    let window_plugin = if cfg!(target_arch = "wasm32") {
         WindowPlugin {
             primary_window: Some(Window {
                 window_theme: None,
@@ -295,18 +273,17 @@
     if cfg!(target_arch = "wasm32") {
         app.insert_resource(AssetMetaCheck::Never); // needed for wasm build to work
     }
-    
+
     app.insert_resource(Time::<Fixed>::from_hz(config.simulation.hz))
         .insert_resource(config)
         .insert_resource(formation)
         .insert_resource(environment)
-<<<<<<< HEAD
         .init_state::<SimulationState>()
         .add_plugins(DefaultPlugins.set(window_plugin))
-=======
-
->>>>>>> c5cab44e
+        // third-party plugins
         .add_plugins(EntropyPlugin::<WyRand>::default())
+
+        // our plugins
         .add_plugins((
             DefaultPickingPlugins,
             ThemePlugin,       // Custom
@@ -324,6 +301,8 @@
             PlannerPlugin,
 
         ))
+        // .add_plugins(NotifyPlugin)
+        //         .insert_resource(Notifications(Toasts::default()))
         // we want Bevy to measure these values for us:
         // .add_plugins(bevy::diagnostic::FrameTimeDiagnosticsPlugin)
         // .add_plugins(bevy::diagnostic::EntityCountDiagnosticsPlugin)
@@ -333,15 +312,6 @@
         // .add_systems(Update, make_window_visible)
         .add_systems(PostUpdate, end_simulation.run_if(time_exceeds_max_time));
 
-<<<<<<< HEAD
-    if cfg!(target = "wasm32-unknown-unknown") {
-        app.insert_resource(AssetMetaCheck::Never); // needed for wasm build to work
-    }
-
-=======
-
-    
->>>>>>> c5cab44e
     app.run();
 
     Ok(())
