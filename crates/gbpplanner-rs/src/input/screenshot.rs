--- conflicted
+++ resolved
@@ -38,9 +38,8 @@
             .add_systems(
                 Update,
                 (
-                    toast_on_screenshot_finished_event.run_if(
-                        event_exists::<ToastEvent>.and_then(on_event::<TakeScreenshotFinished>()),
-                    ),
+                    toast_on_screenshot_finished_event
+                        .run_if(event_exists::<ToastEvent>.and_then(on_event::<TakeScreenshotFinished>())),
                     handle_screenshot_event.run_if(on_event::<TakeScreenshot>()),
                 ),
             );
@@ -162,7 +161,6 @@
         info!("saved screenshot to ./{}", path);
 
         if config.show_notification {
-<<<<<<< HEAD
             // toast_event.send(ToastEvent::success(format!(
             //     "saved screenshot to ./{}",
             //     path
@@ -179,20 +177,11 @@
     for event in screen_shot_finished_event.read() {
         match event {
             TakeScreenshotFinished::Success(path) => {
-                toast_event.send(ToastEvent::success(format!(
-                    "saved screenshot to ./{}",
-                    path
-                )));
+                toast_event.send(ToastEvent::success(format!("saved screenshot to ./{}", path)));
             }
             TakeScreenshotFinished::Failure(err) => {
-                toast_event.send(ToastEvent::error(format!(
-                    "failed to save screenshot: {}",
-                    err
-                )));
+                toast_event.send(ToastEvent::error(format!("failed to save screenshot: {}", err)));
             }
-=======
-            toast_event.send(ToastEvent::success(format!("saved screenshot to ./{}", path)));
->>>>>>> eaf5b820
         }
     }
 }